--- conflicted
+++ resolved
@@ -297,17 +297,9 @@
 
 
 # DeepSeek Reasoning Model
-<<<<<<< HEAD
-def deepseek_reasoning_model(openai_client):
-    # deepseek_api_key = os.getenv("DEEPSEEK_API_KEY")
-    # openai_client = OpenAI(api_key=deepseek_api_key, base_url="https://api.deepseek.com")
-=======
 def deepseek_reasoning_model():
     deepseek_api_key = os.getenv("DEEPSEEK_API_KEY")
-    openai_client = OpenAI(
-        api_key=deepseek_api_key, base_url="https://api.deepseek.com"
-    )
->>>>>>> 82b05e24
+    openai_client = OpenAI(api_key=deepseek_api_key, base_url="https://api.deepseek.com")
 
     # Round 1
     messages = [{"role": "user", "content": "9.11 and 9.8, which is greater?"}]
@@ -349,23 +341,14 @@
     openai_completions()
     openai_embeddings()
     openai_streaming_chat()
-
-<<<<<<< HEAD
-    print ("\n")
     
-    openai_client = create_azureopenai_client()
-=======
-    openai_client = create_azureopenai_client()  # same global client
->>>>>>> 82b05e24
+    openai_client = create_azureopenai_client() # same global client
     register_azureopenai(client, openai_client)
 
-<<<<<<< HEAD
     azure_openai_chat_completions(openai_client)
-    
-=======
+
     # Pending: model specs, uncomment after model is available
-    """
->>>>>>> 82b05e24
+    '''
     openai_client = create_gemini_client()
     register_gemini(client, openai_client)
 
