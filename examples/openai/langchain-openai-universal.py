import os
import json
from langchain_core.prompts import ChatPromptTemplate
from langchain_core.output_parsers import StrOutputParser
from langchain_core.callbacks import BaseCallbackHandler
from langchain.callbacks.manager import CallbackManager

# LLM classes from langchain_openai
from langchain_openai import ChatOpenAI, OpenAIEmbeddings

from dotenv import load_dotenv

load_dotenv()

# -----------------------------------------------------------------------------
# 1) Configuration
# -----------------------------------------------------------------------------
OPENAI_API_KEY = os.environ.get("OPENAI_API_KEY")  # add your openai api key here
JAVELIN_API_KEY = os.environ.get("JAVELIN_API_KEY")  # add your javelin api key here
MODEL_NAME_CHAT = "gpt-3.5-turbo"  # For chat
MODEL_NAME_EMBED = "text-embedding-ada-002"
<<<<<<< HEAD
ROUTE_NAME = "openai_univ"

=======
ROUTE_NAME      = "openai_univ"
BASE_URL = os.getenv("BASE_URL", "https://api.javelin.live")  # Default base URL
>>>>>>> e5921f56

def init_chat_llm_non_streaming():
    """
    Returns a non-streaming ChatOpenAI instance (for synchronous chat).
    """
    return ChatOpenAI(
        openai_api_key=OPENAI_API_KEY,
        openai_api_base=f"{BASE_URL}/v1/openai",
        default_headers={
            "x-api-key": JAVELIN_API_KEY,
            "x-javelin-route": ROUTE_NAME,
            "x-javelin-provider": "https://api.openai.com/v1",
            "x-javelin-model": MODEL_NAME_CHAT,
        },
        streaming=False,
    )


def init_chat_llm_streaming():
    """
    Returns a streaming ChatOpenAI instance (for streaming chat).
    """
    return ChatOpenAI(
        openai_api_key=OPENAI_API_KEY,
        openai_api_base=f"{BASE_URL}/v1/openai",
        default_headers={
            "x-api-key": JAVELIN_API_KEY,
            "x-javelin-route": ROUTE_NAME,
            "x-javelin-provider": "https://api.openai.com/v1",
            "x-javelin-model": MODEL_NAME_CHAT,
        },
        streaming=True,
    )


def init_embeddings_llm():
    """
    Returns an OpenAIEmbeddings instance for embeddings (e.g., text-embedding-ada-002).
    """
    return OpenAIEmbeddings(
        openai_api_key=OPENAI_API_KEY,
        openai_api_base=f"{BASE_URL}/v1/openai",
        default_headers={
            "x-api-key": JAVELIN_API_KEY,
            "x-javelin-route": ROUTE_NAME,
            "x-javelin-provider": "https://api.openai.com/v1",
            "x-javelin-model": MODEL_NAME_EMBED,
        },
    )


# -----------------------------------------------------------------------------
# 2) Chat Completion (Synchronous)
# -----------------------------------------------------------------------------
def chat_completion_sync(question: str) -> str:
    """
    Single-turn chat, non-streaming. Returns the final text.
    """
    llm = init_chat_llm_non_streaming()

    prompt = ChatPromptTemplate.from_messages(
        [("system", "You are a helpful assistant."), ("user", "{input}")]
    )
    parser = StrOutputParser()
    chain = prompt | llm | parser

    return chain.invoke({"input": question})


# -----------------------------------------------------------------------------
# 3) Chat Completion (Streaming)
# -----------------------------------------------------------------------------
class StreamCallbackHandler(BaseCallbackHandler):
    def __init__(self):
        self.tokens = []

    def on_llm_new_token(self, token: str, **kwargs):
        self.tokens.append(token)

    # Prevent argument errors in some versions:
    def on_chat_model_start(self, serialized, messages, **kwargs):
        pass


def chat_completion_stream(question: str) -> str:
    """
    Single-turn chat, streaming. Returns the combined partial tokens.
    """
    llm = init_chat_llm_streaming()
    callback_handler = StreamCallbackHandler()
    callback_manager = CallbackManager([callback_handler])
    # In some versions, you might pass callbacks to llm
    llm.callbacks = [callback_handler]

    prompt = ChatPromptTemplate.from_messages(
        [("system", "You are a helpful assistant."), ("user", "{input}")]
    )
    parser = StrOutputParser()
    streaming_chain = prompt | llm | parser

    streaming_chain.invoke({"input": question})
    return "".join(callback_handler.tokens)


# -----------------------------------------------------------------------------
# 4) Embeddings Example
# -----------------------------------------------------------------------------
def get_embeddings(text: str) -> str:
    """
    Example generating embeddings from text-embedding-ada-002.
    Returns a string representation of the vector.
    """
    emb = init_embeddings_llm()
    # We'll embed a single query
    vector = emb.embed_query(text)
    return json.dumps(vector)


# -----------------------------------------------------------------------------
# 5) Conversation Demo (Manual, Non-Streaming)
# -----------------------------------------------------------------------------
def conversation_demo() -> None:
    """
    Multi-turn chat by manually rebuilding the prompt each turn.
    """
    llm = init_chat_llm_non_streaming()
    parser = StrOutputParser()

    # Start with a list of messages
    messages = [("system", "You are a friendly assistant.")]

    # 1) Turn 1
    user_q1 = "Hello, how are you?"
    messages.append(("user", user_q1))

    prompt_1 = ChatPromptTemplate.from_messages(messages)
    chain_1 = prompt_1 | llm | parser
    ans1 = chain_1.invoke({})
    messages.append(("assistant", ans1))
    print(f"User: {user_q1}\nAssistant: {ans1}\n")

    # 2) Turn 2
    user_q2 = "Can you tell me a fun fact about dolphins?"
    messages.append(("user", user_q2))

    prompt_2 = ChatPromptTemplate.from_messages(messages)
    chain_2 = prompt_2 | llm | parser
    ans2 = chain_2.invoke({})
    messages.append(("assistant", ans2))
    print(f"User: {user_q2}\nAssistant: {ans2}\n")


# -----------------------------------------------------------------------------
# 6) Main
# -----------------------------------------------------------------------------
def main():
    print("=== LangChain + OpenAI Javelin Examples (No Text Completion) ===")

    # 1) Chat Completion (Synchronous)
    print("\n--- Chat Completion: Synchronous ---")
    try:
        question = "What is machine learning?"
        result = chat_completion_sync(question)
        if not result.strip():
            print("Error: Empty response  failed")
        else:
            print(f"Prompt: {question}\nAnswer:\n{result}")
    except Exception as e:
        print(f"Error in synchronous chat completion: {e}")

    # 2) Chat Completion (Streaming)
    print("\n--- Chat Completion: Streaming ---")
    try:
        question2 = "Tell me a short joke."
        result_stream = chat_completion_stream(question2)
        if not result_stream.strip():
            print("Error: Empty response  failed")
        else:
            print(f"Prompt: {question2}\nStreamed Answer:\n{result_stream}")
    except Exception as e:
        print(f"Error in streaming chat completion: {e}")

    # 3) Embeddings Example
    print("\n--- Embeddings Example ---")
    try:
        sample_text = "The quick brown fox jumps over the lazy dog."
        embed_vec = get_embeddings(sample_text)
        if not embed_vec.strip():
            print("Error: Empty response  failed")
        else:
            print(f"Text: {sample_text}\nEmbedding Vector:\n{embed_vec[:100]} ...")
    except Exception as e:
        print(f"Error in embeddings: {e}")

    # 4) Conversation Demo (Manual, Non-Streaming)
    print("\n--- Conversation Demo (Manual, Non-Streaming) ---")
    try:
        conversation_demo()
    except Exception as e:
        print(f"Error in conversation demo: {e}")

    print("\n=== Script Complete ===")


if __name__ == "__main__":
    main()<|MERGE_RESOLUTION|>--- conflicted
+++ resolved
@@ -15,17 +15,12 @@
 # -----------------------------------------------------------------------------
 # 1) Configuration
 # -----------------------------------------------------------------------------
-OPENAI_API_KEY = os.environ.get("OPENAI_API_KEY")  # add your openai api key here
-JAVELIN_API_KEY = os.environ.get("JAVELIN_API_KEY")  # add your javelin api key here
-MODEL_NAME_CHAT = "gpt-3.5-turbo"  # For chat
+OPENAI_API_KEY = os.environ.get("OPENAI_API_KEY") # add your openai api key here
+JAVELIN_API_KEY = os.environ.get("JAVELIN_API_KEY") # add your javelin api key here
+MODEL_NAME_CHAT = "gpt-3.5-turbo"          # For chat
 MODEL_NAME_EMBED = "text-embedding-ada-002"
-<<<<<<< HEAD
-ROUTE_NAME = "openai_univ"
-
-=======
 ROUTE_NAME      = "openai_univ"
 BASE_URL = os.getenv("BASE_URL", "https://api.javelin.live")  # Default base URL
->>>>>>> e5921f56
 
 def init_chat_llm_non_streaming():
     """
@@ -38,11 +33,10 @@
             "x-api-key": JAVELIN_API_KEY,
             "x-javelin-route": ROUTE_NAME,
             "x-javelin-provider": "https://api.openai.com/v1",
-            "x-javelin-model": MODEL_NAME_CHAT,
+            "x-javelin-model": MODEL_NAME_CHAT
         },
-        streaming=False,
+        streaming=False
     )
-
 
 def init_chat_llm_streaming():
     """
@@ -55,11 +49,10 @@
             "x-api-key": JAVELIN_API_KEY,
             "x-javelin-route": ROUTE_NAME,
             "x-javelin-provider": "https://api.openai.com/v1",
-            "x-javelin-model": MODEL_NAME_CHAT,
+            "x-javelin-model": MODEL_NAME_CHAT
         },
-        streaming=True,
+        streaming=True
     )
-
 
 def init_embeddings_llm():
     """
@@ -72,11 +65,10 @@
             "x-api-key": JAVELIN_API_KEY,
             "x-javelin-route": ROUTE_NAME,
             "x-javelin-provider": "https://api.openai.com/v1",
-            "x-javelin-model": MODEL_NAME_EMBED,
-        },
+            "x-javelin-model": MODEL_NAME_EMBED
+        }
     )
 
-
 # -----------------------------------------------------------------------------
 # 2) Chat Completion (Synchronous)
 # -----------------------------------------------------------------------------
@@ -86,14 +78,14 @@
     """
     llm = init_chat_llm_non_streaming()
 
-    prompt = ChatPromptTemplate.from_messages(
-        [("system", "You are a helpful assistant."), ("user", "{input}")]
-    )
+    prompt = ChatPromptTemplate.from_messages([
+        ("system", "You are a helpful assistant."),
+        ("user", "{input}")
+    ])
     parser = StrOutputParser()
     chain = prompt | llm | parser
 
     return chain.invoke({"input": question})
-
 
 # -----------------------------------------------------------------------------
 # 3) Chat Completion (Streaming)
@@ -101,14 +93,11 @@
 class StreamCallbackHandler(BaseCallbackHandler):
     def __init__(self):
         self.tokens = []
-
     def on_llm_new_token(self, token: str, **kwargs):
         self.tokens.append(token)
-
     # Prevent argument errors in some versions:
     def on_chat_model_start(self, serialized, messages, **kwargs):
         pass
-
 
 def chat_completion_stream(question: str) -> str:
     """
@@ -120,15 +109,15 @@
     # In some versions, you might pass callbacks to llm
     llm.callbacks = [callback_handler]
 
-    prompt = ChatPromptTemplate.from_messages(
-        [("system", "You are a helpful assistant."), ("user", "{input}")]
-    )
+    prompt = ChatPromptTemplate.from_messages([
+        ("system", "You are a helpful assistant."),
+        ("user", "{input}")
+    ])
     parser = StrOutputParser()
     streaming_chain = prompt | llm | parser
 
     streaming_chain.invoke({"input": question})
     return "".join(callback_handler.tokens)
-
 
 # -----------------------------------------------------------------------------
 # 4) Embeddings Example
@@ -142,7 +131,6 @@
     # We'll embed a single query
     vector = emb.embed_query(text)
     return json.dumps(vector)
-
 
 # -----------------------------------------------------------------------------
 # 5) Conversation Demo (Manual, Non-Streaming)
@@ -177,13 +165,12 @@
     messages.append(("assistant", ans2))
     print(f"User: {user_q2}\nAssistant: {ans2}\n")
 
-
 # -----------------------------------------------------------------------------
 # 6) Main
 # -----------------------------------------------------------------------------
 def main():
     print("=== LangChain + OpenAI Javelin Examples (No Text Completion) ===")
-
+    
     # 1) Chat Completion (Synchronous)
     print("\n--- Chat Completion: Synchronous ---")
     try:
@@ -229,6 +216,5 @@
 
     print("\n=== Script Complete ===")
 
-
 if __name__ == "__main__":
     main()