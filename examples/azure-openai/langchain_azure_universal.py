--- conflicted
+++ resolved
@@ -13,17 +13,10 @@
 load_dotenv()
 azure_openai_api_key = os.getenv("AZURE_OPENAI_API_KEY")
 javelin_api_key = os.getenv("JAVELIN_API_KEY")
-<<<<<<< HEAD
-
-# The name of your Azure deployment (e.g., "gpt-4")
-# or whatever you’ve set in Azure.
-# Must also match x-javelin-model if Javelin expects that.
-=======
 base_url = os.getenv("JAVELIN_BASE_URL", "https://api.javelin.live")  # Default to generic base URL
 
 # The name of your Azure deployment (e.g., "gpt-4")
 # or whatever you’ve set in Azure. Must also match x-javelin-model if Javelin expects that.
->>>>>>> e5921f56
 model_choice = "gpt-4"
 
 # Javelin route name, as registered in your javelin route dashboard
@@ -39,14 +32,8 @@
     openai_api_key=azure_openai_api_key,
     # Provide your actual API version
     api_version="2024-08-01-preview",
-<<<<<<< HEAD
-    # The base_url is Javelin’s universal route
-    # pointing to your Azure endpoint:
-    base_url="https://api-dev.javelin.live/v1/azureopenai/deployments/gpt-4/",
-=======
     # The base_url is Javelin’s universal route 
     base_url=f"{base_url}/v1/azureopenai/deployments/gpt-4/",
->>>>>>> e5921f56
     validate_base_url=False,
     verbose=True,
     default_headers={
@@ -55,9 +42,8 @@
         "x-javelin-model": model_choice,
         "x-javelin-provider": "https://javelinpreview.openai.azure.com/openai",
     },
-    streaming=False,  # Non-streaming
+    streaming=False  # Non-streaming
 )
-
 
 #
 # 3) Single-Turn Invoke (Non-Streaming)
@@ -74,18 +60,15 @@
     # The response is usually an AIMessage. Return its content.
     return response.content
 
-
 #
 # 4) Single-Turn Streaming
 #    We'll create a new LLM with streaming=True, plus a callback handler.
 #
 
-
 class StreamCallbackHandler(BaseCallbackHandler):
     """
     Collects tokens as they are streamed, so we can return the final text.
     """
-
     def __init__(self):
         self.tokens = []
 
@@ -112,8 +95,8 @@
             "x-javelin-model": model_choice,
             "x-javelin-provider": "https://javelinpreview.openai.azure.com/openai",
         },
-        streaming=True,  # <-- streaming on
-        callbacks=[callback_handler],  # <-- our custom callback
+        streaming=True,           # <-- streaming on
+        callbacks=[callback_handler]  # <-- our custom callback
     )
 
     messages = [HumanMessage(content=question)]
@@ -122,15 +105,9 @@
     # The real text is captured in the callback tokens
     return "".join(callback_handler.tokens)
 
-
 #
-<<<<<<< HEAD
-
-
-=======
 # 5) Conversation Demo
 #
->>>>>>> e5921f56
 def conversation_demo():
     """
     Demonstrates a multi-turn conversation by manually
@@ -140,7 +117,7 @@
 
     conversation_llm = llm_non_streaming
 
-    # Start with a system message
+    # Start with a system message 
     messages = [SystemMessage(content="You are a friendly assistant.")]
     user_q1 = "Hello, how are you?"
     messages.append(HumanMessage(content=user_q1))
@@ -156,13 +133,12 @@
 
     return "Conversation done!"
 
-
 #
 # 6) Main Function
 #
 def main():
     print("=== LangChain AzureOpenAI Example ===")
-
+    
     # 1) Single-turn Non-Streaming Invoke
     print("\n--- Single-turn Non-Streaming Invoke ---")
     question_a = "What is the capital of France?"
@@ -174,7 +150,7 @@
             print(f"Question: {question_a}\nAnswer: {response_a}")
     except Exception as e:
         print(f"Error in non-streaming invoke: {e}")
-
+    
     # 2) Single-turn Streaming Invoke
     print("\n--- Single-turn Streaming Invoke ---")
     question_b = "Tell me a quick joke."
@@ -186,16 +162,15 @@
             print(f"Question: {question_b}\nStreamed Answer: {response_b}")
     except Exception as e:
         print(f"Error in streaming invoke: {e}")
-
+    
     # 3) Multi-turn Conversation Demo
     print("\n--- Simple Conversation Demo ---")
     try:
         conversation_demo()
     except Exception as e:
         print(f"Error in conversation demo: {e}")
-
+    
     print("\n=== All done! ===")
-
-
+    
 if __name__ == "__main__":
     main()